training:
  device: 'auto'
  random_seed: 42
<<<<<<< HEAD
  epochs: 20
  batch_size: 8 # has to be >1
  num_workers: 0
  log_interval: 10 # iters
=======
  epochs: 5
  batch_size: 2 # has to be >1
  num_workers: 0
  log_interval: 5 # iters
>>>>>>> 8dcfd5fd
  save_interval: 5 # epochs
  resume_training: True
  resume_checkpoint: 'seg_model/outputs/checkpoints/deeplabv3plus_resnet101_epoch_28.pth'
  loss_function:
    type: 'CrossEntropyLoss'
    params:
      ignore_index: 255
      reduction: 'mean'
    # type: 'FocalLoss'
    # params:
    #   ignore_index: 255
    #   size_average: True
  scheduler:
    type: 'PolyLR'
    params:
      power: 0.9
    # type: 'StepLR'
    # params:
    #   step_size: 10
    #   gamma: 0.1

data:
  root_dir: '/media/talmacsi/48a93eb4-f27d-48ec-9f74-64e475c3b6ff/Downloads/data'
  labels: 'data/gt'
  images: 'data/rgb_anon'
  train_split: 'train'
  val_split: 'val'
  weather: ['fog', 'rain']
  transform:
    resize_resolution: [270,480] # [768, 768]
    target_resolution: [256,256] # [768, 768]
    mean: [0.485, 0.456, 0.406]
    std: [0.229, 0.224, 0.225]
    horizontal_flip: 0.5
    jitter:
      brightness: 0.2
      contrast: 0.2
      saturation: 0.2
    random_noise:
<<<<<<< HEAD
      mean: 0.1
      std_range: [0.0, 0.05]
=======
      mean: 0.15
      std_range: [0.0, 0.07]
>>>>>>> 8dcfd5fd
    class_wise_masking:
      p: 0.1
      num_classes_to_keep: 1

optimizer:
  type: 'SGD' 
  params:
    lr: 0.0001
    momentum: 0.9
    weight_decay: 1e-4
  layerwise_lr:
    backbone: 0.00001
    classifier: 0.0001

model:
  path: 'seg_model/outputs/checkpoints/deeplabv3plus_resnet101_epoch_28.pth' #'seg_model/weights/best_deeplabv3plus_resnet101_cityscapes_os16.pth.tar'
  name: 'deeplabv3plus_resnet101'
  num_classes: 19
  output_stride: 16
  bn_momentum: 0.01

folders:
  output: 'seg_model/outputs'
  weights: 'seg_model/weights'
  logs: 'seg_model/logs'
  checkpoints: 'seg_model/outputs/checkpoints'
  samples: 'seg_model/outputs/samples'<|MERGE_RESOLUTION|>--- conflicted
+++ resolved
@@ -1,17 +1,10 @@
 training:
   device: 'auto'
   random_seed: 42
-<<<<<<< HEAD
   epochs: 20
   batch_size: 8 # has to be >1
   num_workers: 0
   log_interval: 10 # iters
-=======
-  epochs: 5
-  batch_size: 2 # has to be >1
-  num_workers: 0
-  log_interval: 5 # iters
->>>>>>> 8dcfd5fd
   save_interval: 5 # epochs
   resume_training: True
   resume_checkpoint: 'seg_model/outputs/checkpoints/deeplabv3plus_resnet101_epoch_28.pth'
@@ -51,13 +44,8 @@
       contrast: 0.2
       saturation: 0.2
     random_noise:
-<<<<<<< HEAD
       mean: 0.1
       std_range: [0.0, 0.05]
-=======
-      mean: 0.15
-      std_range: [0.0, 0.07]
->>>>>>> 8dcfd5fd
     class_wise_masking:
       p: 0.1
       num_classes_to_keep: 1
